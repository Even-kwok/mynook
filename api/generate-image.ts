--- conflicted
+++ resolved
@@ -204,31 +204,12 @@
       });
     }
 
-<<<<<<< HEAD
-    // 验证图像数量（Vertex AI 限制：最多 3 张）
-    if (base64Images.length > 3) {
-      await refundCredits(userId, requiredCredits);
-      console.error(`❌ Too many images: ${base64Images.length} (max: 3)`);
-      return res.status(400).json({
-        error: 'Too many images',
-        details: 'Maximum 3 reference images allowed',
-        limit: 3,
-        provided: base64Images.length
-      });
-    }
-
-    console.log(`🔧 Initializing Google GenAI client for user ${userId}...`);
-    const aiClient = new GoogleGenAI({ apiKey });
-    ai = aiClient;
-    const textPart = { text: instruction };
-=======
     console.log(`🔧 Initializing Vertex AI client for user ${userId}...`);
     const aiClient = new GoogleGenAI({ 
       vertexai: true,
       project,
       location,
     });
->>>>>>> d0052f2d
     console.log(`📝 Instruction: ${instruction.substring(0, 100)}...`);
     
     // 准备参考图像
@@ -243,40 +224,8 @@
       });
     }
 
-<<<<<<< HEAD
-    // 验证每张图像大小（最大 7MB）
-    for (const [index, imgData] of normalizedImages.entries()) {
-      const buffer = Buffer.from(imgData, 'base64');
-      const sizeInMB = buffer.length / (1024 * 1024);
-      
-      console.log(`📊 Image ${index + 1}: ${sizeInMB.toFixed(2)}MB`);
-      
-      if (sizeInMB > 7) {
-        await refundCredits(userId, requiredCredits);
-        console.error(`❌ Image ${index + 1} too large: ${sizeInMB.toFixed(2)}MB (max: 7MB)`);
-        return res.status(400).json({
-          error: 'Image too large',
-          details: `Image ${index + 1} is ${sizeInMB.toFixed(2)}MB (max: 7MB)`,
-          imageIndex: index + 1,
-          sizeMB: sizeInMB.toFixed(2),
-          maxMB: 7
-        });
-      }
-    }
-
-    uploadedImageParts = (
-      await Promise.all(
-        normalizedImages.map((imgData, index) => uploadBase64Image(aiClient, imgData, index))
-      )
-    ).filter((value): value is UploadedImagePart => value !== null);
-
-    if (uploadedImageParts.length === 0) {
-      await cleanupUploadedFiles(aiClient, uploadedImageParts);
-      // 回滚信用点
-=======
     const imageParts = buildImageParts(normalizedImages);
     if (imageParts.length === 0) {
->>>>>>> d0052f2d
       await refundCredits(userId, requiredCredits);
       console.error('❌ No valid image parts could be built');
       return res.status(400).json({
@@ -294,24 +243,7 @@
 
     const response = await aiClient.models.generateContent({
       model: modelName,
-<<<<<<< HEAD
-      contents: [{
-        role: 'user',
-        parts: [
-          ...uploadedImageParts.map((item) => item.part),
-          textPart,
-        ],
-      }],
-      config: {
-        responseModalities: [Modality.IMAGE],
-        // Generation config for optimal results
-        temperature: 1.0,
-        topP: 0.95,
-        candidateCount: 1,
-      },
-=======
       contents,
->>>>>>> d0052f2d
     });
 
     // 从响应中提取生成的图像
@@ -321,16 +253,7 @@
 
     if (generatedImagePart?.inlineData?.data) {
       generationSuccess = true;
-<<<<<<< HEAD
-      
-      // Log response size
-      const responseSizeKB = (generatedImage.data.length / 1024).toFixed(0);
-      console.log(`📊 Response size: ${responseSizeKB}KB`);
-      console.log(`✅ Image generated successfully for user ${userId}`);
-      
-=======
-
->>>>>>> d0052f2d
+
       // 记录生成日志
       await logGeneration({
         userId,
