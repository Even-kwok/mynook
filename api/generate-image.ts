import type { VercelRequest, VercelResponse } from '@vercel/node';
import { GoogleGenAI, Part, Modality } from '@google/genai';
import { Buffer } from 'node:buffer';
import {
  verifyUserToken,
  checkAndDeductCredits,
  refundCredits,
  CREDIT_COSTS,
  logGeneration
} from './lib/creditsService.js';

interface GenerateImageRequestBody {
  instruction?: unknown;
  base64Images?: unknown;
}

const parseRequestBody = (body: VercelRequest['body']): GenerateImageRequestBody => {
  if (!body) {
    return {};
  }

  if (typeof body === 'string') {
    try {
      return JSON.parse(body);
    } catch (error) {
      console.error('Failed to parse request body:', error);
      return {};
    }
  }

  if (Buffer.isBuffer(body)) {
    try {
      return JSON.parse(body.toString('utf-8'));
    } catch (error) {
      console.error('Failed to parse request body:', error);
      return {};
    }
  }

  return body as GenerateImageRequestBody;
};

const normalizeBase64Image = (value: unknown): string | null => {
  if (typeof value !== 'string') {
    return null;
  }

  const trimmed = value.trim();
  if (!trimmed) {
    return null;
  }

  const commaIndex = trimmed.indexOf(',');
  return commaIndex >= 0 ? trimmed.slice(commaIndex + 1) : trimmed;
};

const detectImageType = (
  buffer: Buffer
): { mimeType: string; extension: string } => {
  if (buffer.length >= 3 && buffer[0] === 0xff && buffer[1] === 0xd8 && buffer[2] === 0xff) {
    return { mimeType: 'image/jpeg', extension: 'jpg' };
  }

  if (
    buffer.length >= 8 &&
    buffer[0] === 0x89 &&
    buffer[1] === 0x50 &&
    buffer[2] === 0x4e &&
    buffer[3] === 0x47 &&
    buffer[4] === 0x0d &&
    buffer[5] === 0x0a &&
    buffer[6] === 0x1a &&
    buffer[7] === 0x0a
  ) {
    return { mimeType: 'image/png', extension: 'png' };
  }

  if (
    buffer.length >= 12 &&
    buffer.toString('ascii', 0, 4) === 'RIFF' &&
    buffer.toString('ascii', 8, 12) === 'WEBP'
  ) {
    return { mimeType: 'image/webp', extension: 'webp' };
  }

  if (
    buffer.length >= 6 &&
    (buffer.toString('ascii', 0, 6) === 'GIF89a' || buffer.toString('ascii', 0, 6) === 'GIF87a')
  ) {
    return { mimeType: 'image/gif', extension: 'gif' };
  }

  // Default to PNG if the format cannot be detected reliably
  return { mimeType: 'image/png', extension: 'png' };
};

const buildImageParts = (normalizedImages: string[]): Part[] => {
  return normalizedImages.map((imgData) => {
    try {
      const buffer = Buffer.from(imgData, 'base64');
      if (buffer.length === 0) {
        return null;
      }

      const { mimeType } = detectImageType(buffer);
      
      return {
        inlineData: {
          data: imgData,
          mimeType,
        },
      } as Part;
    } catch (error) {
      console.error('Failed to build image part:', error);
      return null;
    }
  }).filter((value): value is Part => value !== null);
};

export default async function handler(
  req: VercelRequest,
  res: VercelResponse
) {
  // Only allow POST requests
  if (req.method !== 'POST') {
    return res.status(405).json({ error: 'Method not allowed' });
  }

  // ========================================
  // 1. 验证用户身份
  // ========================================
  const authHeader = req.headers.authorization;
  if (!authHeader) {
    return res.status(401).json({ 
      error: 'Authentication required',
      code: 'AUTH_REQUIRED'
    });
  }

  const { userId, error: authError } = await verifyUserToken(authHeader);
  if (authError || !userId) {
    return res.status(401).json({ 
      error: 'Invalid or expired token',
      code: 'INVALID_TOKEN'
    });
  }

  // ========================================
  // 2. 检查并扣除信用点
  // ========================================
  const requiredCredits = CREDIT_COSTS.IMAGE_GENERATION;
  const { 
    success: creditsDeducted, 
    remainingCredits,
    error: creditsError 
  } = await checkAndDeductCredits(userId, requiredCredits);

  if (!creditsDeducted) {
    return res.status(402).json({ 
      error: creditsError || 'Insufficient credits',
      code: 'INSUFFICIENT_CREDITS'
    });
  }

  // ========================================
  // 3. 执行图片生成（使用 Google AI Studio API）
  // ========================================

  // 检查 API Key
  const apiKey = process.env.GEMINI_API_KEY;

  if (!apiKey) {
    await refundCredits(userId, requiredCredits);
    return res.status(500).json({ 
      error: 'API key not configured. Please set GEMINI_API_KEY in environment variables.',
      code: 'API_KEY_MISSING'
    });
  }

  let generationSuccess = false;

  try {
    const { instruction, base64Images } = parseRequestBody(req.body);

    if (typeof instruction !== 'string' || !Array.isArray(base64Images) || base64Images.length === 0) {
      // 回滚信用点
      await refundCredits(userId, requiredCredits);
      return res.status(400).json({
        error: 'instruction and base64Images (array) are required'
      });
    }

    const aiClient = new GoogleGenAI({ apiKey });
    
    // 准备参考图像
    const normalizedImages = base64Images
      .map(normalizeBase64Image)
      .filter((value): value is string => typeof value === 'string' && value.length > 0);

    if (normalizedImages.length === 0) {
      await refundCredits(userId, requiredCredits);
      return res.status(400).json({
        error: 'No valid base64 images were provided for generation.'
      });
    }

    const imageParts = buildImageParts(normalizedImages);
    if (imageParts.length === 0) {
      await refundCredits(userId, requiredCredits);
      return res.status(400).json({
        error: 'No valid base64 images were provided for generation.'
      });
    }

    // 使用 gemini-2.5-flash-image 模型（支持图像编辑）
    const modelName = 'gemini-2.5-flash-image';

    // 调用 Google AI Studio API（使用原型的简洁配置）
    // 注意：使用简单对象格式而不是数组格式，以确保调用正确的API端点
    const response = await aiClient.models.generateContent({
      model: modelName,
      contents: {
        parts: [
          { text: instruction },
          ...imageParts
        ]
      },
      config: {
        responseModalities: [Modality.IMAGE, Modality.TEXT],
      },
    } as any);

    // 从响应中提取生成的图像
    const generatedImagePart = response.candidates?.[0]?.content?.parts?.find(
      (part: any) => part.inlineData
    );

    if (generatedImagePart?.inlineData?.data) {
      generationSuccess = true;

      const mimeType = generatedImagePart.inlineData.mimeType ?? 'image/png';
      const base64ImageBytes = generatedImagePart.inlineData.data;
      
      return res.status(200).json({
        imageUrl: `data:${mimeType};base64,${base64ImageBytes}`,
        creditsUsed: requiredCredits,
        creditsRemaining: remainingCredits,
      });
    }

    // 生成失败，回滚信用点
    await refundCredits(userId, requiredCredits);
<<<<<<< HEAD
    console.error('❌ Response structure:', {
      hasCandidates: candidates.length > 0,
      candidateCount: candidates.length,
      hasContent: candidates[0]?.content !== undefined,
      partsCount: candidates[0]?.content?.parts?.length
    });
    await logGeneration({
      userId,
      type: 'image',
      creditsUsed: 0,
      success: false,
      timestamp: new Date().toISOString(),
    });
=======
>>>>>>> 0d710627

    return res.status(500).json({
      error: 'API response did not contain image data.'
    });
  } catch (error) {
    const message = error instanceof Error ? error.message : 'Unknown error';
    const stack = error instanceof Error ? error.stack : '';
    console.error('❌ Error generating image:', {
      message,
      stack,
      userId,
      errorType: error?.constructor?.name,
      errorDetails: JSON.stringify(error, null, 2)
    });
    
    // 如果生成失败，回滚信用点
    if (!generationSuccess) {
      await refundCredits(userId, requiredCredits);
    }

    return res.status(500).json({
      error: 'Image generation failed. Please try again.',
      details: message,
      code: 'GENERATION_FAILED'
    });
  }
}<|MERGE_RESOLUTION|>--- conflicted
+++ resolved
@@ -250,22 +250,6 @@
 
     // 生成失败，回滚信用点
     await refundCredits(userId, requiredCredits);
-<<<<<<< HEAD
-    console.error('❌ Response structure:', {
-      hasCandidates: candidates.length > 0,
-      candidateCount: candidates.length,
-      hasContent: candidates[0]?.content !== undefined,
-      partsCount: candidates[0]?.content?.parts?.length
-    });
-    await logGeneration({
-      userId,
-      type: 'image',
-      creditsUsed: 0,
-      success: false,
-      timestamp: new Date().toISOString(),
-    });
-=======
->>>>>>> 0d710627
 
     return res.status(500).json({
       error: 'API response did not contain image data.'
